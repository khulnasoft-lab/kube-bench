FROM golang:1.23.4 AS build
WORKDIR /go/src/github.com/khulnasoft-lab/kube-bench/
COPY makefile makefile
COPY go.mod go.sum ./
COPY main.go .
COPY check/ check/
COPY cmd/ cmd/
COPY internal/ internal/
ARG KUBEBENCH_VERSION
RUN make build && cp kube-bench /go/bin/kube-bench

# Add kubectl to run policies checks
ARG KUBECTL_VERSION TARGETARCH
RUN wget -O /usr/local/bin/kubectl "https://dl.k8s.io/release/v${KUBECTL_VERSION}/bin/linux/${TARGETARCH}/kubectl"
RUN wget -O kubectl.sha256 "https://dl.k8s.io/release/v${KUBECTL_VERSION}/bin/linux/${TARGETARCH}/kubectl.sha256"

# Verify kubectl sha256sum
RUN /bin/bash -c 'echo "$(<kubectl.sha256)  /usr/local/bin/kubectl" | sha256sum -c -'

RUN chmod +x /usr/local/bin/kubectl

<<<<<<< HEAD
FROM alpine:3.21.0 AS run
=======
FROM alpine:3.21.2 AS run
>>>>>>> 1c01acaf
WORKDIR /opt/kube-bench/
# add GNU ps for -C, -o cmd, --no-headers support and add findutils to get GNU xargs
# https://github.com/khulnasoft-lab/kube-bench/issues/109
# https://github.com/khulnasoft-lab/kube-bench/issues/1656
RUN apk --no-cache add procps findutils

# Upgrading apk-tools to remediate CVE-2021-36159 - https://snyk.io/vuln/SNYK-ALPINE314-APKTOOLS-1533752
# https://github.com/khulnasoft-lab/kube-bench/issues/943
RUN apk --no-cache upgrade apk-tools

# Openssl is used by OpenShift tests
# https://github.com/khulnasoft-lab/kube-bench/issues/535
# Ensuring that we update/upgrade before installing openssl, to mitigate CVE-2021-3711 and CVE-2021-3712
RUN apk update && apk upgrade && apk --no-cache add openssl

# Add glibc for running oc command 
RUN wget -q -O /etc/apk/keys/sgerrand.rsa.pub https://alpine-pkgs.sgerrand.com/sgerrand.rsa.pub
RUN apk add gcompat
RUN apk add jq

# Add bash for running helper scripts
RUN apk add bash

ENV PATH=$PATH:/usr/local/mount-from-host/bin:/go/bin

COPY --from=build /go/bin/kube-bench /usr/local/bin/kube-bench
COPY --from=build /usr/local/bin/kubectl /usr/local/bin/kubectl
COPY entrypoint.sh .
COPY cfg/ cfg/
COPY helper_scripts/check_files_owner_in_dir.sh /go/bin/
RUN chmod a+x /go/bin/check_files_owner_in_dir.sh
ENTRYPOINT ["./entrypoint.sh"]
CMD ["install"]

# Build-time metadata as defined at http://label-schema.org
ARG BUILD_DATE
ARG VCS_REF
LABEL org.label-schema.build-date=$BUILD_DATE \
    org.label-schema.name="kube-bench" \
    org.label-schema.description="Run the CIS Kubernetes Benchmark tests" \
    org.label-schema.url="https://github.com/khulnasoft-lab/kube-bench" \
    org.label-schema.vcs-ref=$VCS_REF \
    org.label-schema.vcs-url="https://github.com/khulnasoft-lab/kube-bench" \
    org.label-schema.schema-version="1.0"<|MERGE_RESOLUTION|>--- conflicted
+++ resolved
@@ -19,11 +19,7 @@
 
 RUN chmod +x /usr/local/bin/kubectl
 
-<<<<<<< HEAD
-FROM alpine:3.21.0 AS run
-=======
 FROM alpine:3.21.2 AS run
->>>>>>> 1c01acaf
 WORKDIR /opt/kube-bench/
 # add GNU ps for -C, -o cmd, --no-headers support and add findutils to get GNU xargs
 # https://github.com/khulnasoft-lab/kube-bench/issues/109
