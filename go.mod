module github.com/khulnasoft-lab/kube-bench

go 1.19

require (
	github.com/aws/aws-sdk-go-v2 v1.22.1
	github.com/aws/aws-sdk-go-v2/config v1.18.4
	github.com/aws/aws-sdk-go-v2/service/securityhub v1.40.0
	github.com/fatih/color v1.15.0
	github.com/golang/glog v1.1.2
	github.com/magiconair/properties v1.8.7
	github.com/onsi/ginkgo v1.16.5
	github.com/pkg/errors v0.9.1
	github.com/spf13/cobra v1.7.0
	github.com/spf13/viper v1.14.0
	github.com/stretchr/testify v1.8.2
	gopkg.in/yaml.v2 v2.4.0
	gorm.io/driver/postgres v1.5.2
<<<<<<< HEAD
	gorm.io/gorm v1.25.5
	k8s.io/client-go v0.28.2
=======
	gorm.io/gorm v1.25.1
	k8s.io/client-go v0.28.3
>>>>>>> 27aec03f
)

require (
	github.com/aws/aws-sdk-go-v2/credentials v1.13.4 // indirect
	github.com/aws/aws-sdk-go-v2/feature/ec2/imds v1.12.20 // indirect
	github.com/aws/aws-sdk-go-v2/internal/configsources v1.2.1 // indirect
	github.com/aws/aws-sdk-go-v2/internal/endpoints/v2 v2.5.1 // indirect
	github.com/aws/aws-sdk-go-v2/internal/ini v1.3.27 // indirect
	github.com/aws/aws-sdk-go-v2/service/internal/presigned-url v1.9.20 // indirect
	github.com/aws/aws-sdk-go-v2/service/sso v1.11.26 // indirect
	github.com/aws/aws-sdk-go-v2/service/ssooidc v1.13.9 // indirect
	github.com/aws/aws-sdk-go-v2/service/sts v1.17.6 // indirect
	github.com/aws/smithy-go v1.16.0 // indirect
	github.com/davecgh/go-spew v1.1.1 // indirect
	github.com/fsnotify/fsnotify v1.6.0 // indirect
	github.com/hashicorp/hcl v1.0.0 // indirect
	github.com/inconshreveable/mousetrap v1.1.0 // indirect
	github.com/jackc/pgpassfile v1.0.0 // indirect
	github.com/jackc/pgservicefile v0.0.0-20221227161230-091c0ba34f0a // indirect
	github.com/jackc/pgx/v5 v5.3.1 // indirect
	github.com/jinzhu/inflection v1.0.0 // indirect
	github.com/jinzhu/now v1.1.5 // indirect
	github.com/mattn/go-colorable v0.1.13 // indirect
	github.com/mattn/go-isatty v0.0.17 // indirect
	github.com/mitchellh/mapstructure v1.5.0 // indirect
	github.com/pelletier/go-toml v1.9.5 // indirect
	github.com/pelletier/go-toml/v2 v2.0.5 // indirect
	github.com/pmezard/go-difflib v1.0.0 // indirect
	github.com/spf13/afero v1.9.2 // indirect
	github.com/spf13/cast v1.5.0 // indirect
	github.com/spf13/jwalterweatherman v1.1.0 // indirect
	github.com/spf13/pflag v1.0.5 // indirect
	github.com/stretchr/objx v0.5.0 // indirect
	github.com/subosito/gotenv v1.4.1 // indirect
	golang.org/x/crypto v0.8.0 // indirect
	golang.org/x/sys v0.10.0 // indirect
	golang.org/x/text v0.11.0 // indirect
	gopkg.in/ini.v1 v1.67.0 // indirect
	gopkg.in/yaml.v3 v3.0.1 // indirect
)<|MERGE_RESOLUTION|>--- conflicted
+++ resolved
@@ -16,13 +16,8 @@
 	github.com/stretchr/testify v1.8.2
 	gopkg.in/yaml.v2 v2.4.0
 	gorm.io/driver/postgres v1.5.2
-<<<<<<< HEAD
 	gorm.io/gorm v1.25.5
 	k8s.io/client-go v0.28.2
-=======
-	gorm.io/gorm v1.25.1
-	k8s.io/client-go v0.28.3
->>>>>>> 27aec03f
 )
 
 require (
